--- conflicted
+++ resolved
@@ -16,7 +16,6 @@
 
 package bn256
 
-<<<<<<< HEAD
 // E12 is a degree-two finite field extension of fp6:
 // C0 + C1w where w^3-v is irrep in fp6
 
@@ -24,9 +23,6 @@
 // template code is duplicated in fp2, fp12
 // TODO make an abstract quadratic extension template
 
-=======
-// E12 elmt in degree 12 extension
->>>>>>> 3a3ed361
 type E12 struct {
 	C0, C1 E6
 }
@@ -294,94 +290,4 @@
 	z.Set(x)
 	z.C1.Neg(&z.C1)
 	return z
-<<<<<<< HEAD
-=======
-}
-
-// MulByVW set z to x*(y*v*w) and return z
-// here y*v*w means the E12 element with C1.B1=y and all other components 0
-func (z *E12) MulByVW(x *E12, y *E2) *E12 {
-	var result E12
-	var yNR E2
-
-	{ // begin: inline yNR.MulByNonResidue(y)
-		var buf, buf9 E2
-		buf.Set(y)
-		buf9.Double(&buf).
-			Double(&buf9).
-			Double(&buf9).
-			Add(&buf9, &buf)
-		yNR.A1.Add(&buf.A0, &buf9.A1)
-		{ // begin: inline MulByNonResidue(&(yNR).A0, &buf.A1)
-			(&(yNR).A0).Neg(&buf.A1)
-		} // end: inline MulByNonResidue(&(yNR).A0, &buf.A1)
-		yNR.A0.AddAssign(&buf9.A0)
-	} // end: inline yNR.MulByNonResidue(y)
-	result.C0.B0.Mul(&x.C1.B1, &yNR)
-	result.C0.B1.Mul(&x.C1.B2, &yNR)
-	result.C0.B2.Mul(&x.C1.B0, y)
-	result.C1.B0.Mul(&x.C0.B2, &yNR)
-	result.C1.B1.Mul(&x.C0.B0, y)
-	result.C1.B2.Mul(&x.C0.B1, y)
-	z.Set(&result)
-	return z
-}
-
-// MulByV set z to x*(y*v) and return z
-// here y*v means the E12 element with C0.B1=y and all other components 0
-func (z *E12) MulByV(x *E12, y *E2) *E12 {
-	var result E12
-	var yNR E2
-
-	{ // begin: inline yNR.MulByNonResidue(y)
-		var buf, buf9 E2
-		buf.Set(y)
-		buf9.Double(&buf).
-			Double(&buf9).
-			Double(&buf9).
-			Add(&buf9, &buf)
-		yNR.A1.Add(&buf.A0, &buf9.A1)
-		{ // begin: inline MulByNonResidue(&(yNR).A0, &buf.A1)
-			(&(yNR).A0).Neg(&buf.A1)
-		} // end: inline MulByNonResidue(&(yNR).A0, &buf.A1)
-		yNR.A0.AddAssign(&buf9.A0)
-	} // end: inline yNR.MulByNonResidue(y)
-	result.C0.B0.Mul(&x.C0.B2, &yNR)
-	result.C0.B1.Mul(&x.C0.B0, y)
-	result.C0.B2.Mul(&x.C0.B1, y)
-	result.C1.B0.Mul(&x.C1.B2, &yNR)
-	result.C1.B1.Mul(&x.C1.B0, y)
-	result.C1.B2.Mul(&x.C1.B1, y)
-	z.Set(&result)
-	return z
-}
-
-// MulByV2W set z to x*(y*v^2*w) and return z
-// here y*v^2*w means the E12 element with C1.B2=y and all other components 0
-func (z *E12) MulByV2W(x *E12, y *E2) *E12 {
-	var result E12
-	var yNR E2
-
-	{ // begin: inline yNR.MulByNonResidue(y)
-		var buf, buf9 E2
-		buf.Set(y)
-		buf9.Double(&buf).
-			Double(&buf9).
-			Double(&buf9).
-			Add(&buf9, &buf)
-		yNR.A1.Add(&buf.A0, &buf9.A1)
-		{ // begin: inline MulByNonResidue(&(yNR).A0, &buf.A1)
-			(&(yNR).A0).Neg(&buf.A1)
-		} // end: inline MulByNonResidue(&(yNR).A0, &buf.A1)
-		yNR.A0.AddAssign(&buf9.A0)
-	} // end: inline yNR.MulByNonResidue(y)
-	result.C0.B0.Mul(&x.C1.B0, &yNR)
-	result.C0.B1.Mul(&x.C1.B1, &yNR)
-	result.C0.B2.Mul(&x.C1.B2, &yNR)
-	result.C1.B0.Mul(&x.C0.B1, &yNR)
-	result.C1.B1.Mul(&x.C0.B2, &yNR)
-	result.C1.B2.Mul(&x.C0.B0, y)
-	z.Set(&result)
-	return z
->>>>>>> 3a3ed361
 }