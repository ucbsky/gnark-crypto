import (
	"hash"
	"math/big"

	"github.com/consensys/gnark-crypto/ecc/{{ .Name }}/fr"
	"golang.org/x/crypto/sha3"
)

const mimcNbRounds = 91

// BlockSize size that mimc consumes
<<<<<<< HEAD
const BlockSize = 32{{ if eq .Name "bw6-761" }}+16{{ else if eq .Name "bw6-633" }}+8{{ end }}
=======
const BlockSize = fr.Bytes
>>>>>>> 9c700025

// Params constants for the mimc hash function
type Params []fr.Element

// NewParams creates new mimc object
func NewParams(seed string) Params {

	// set the constants
	res := make(Params, mimcNbRounds)

	rnd := sha3.Sum256([]byte(seed))
	value := new(big.Int).SetBytes(rnd[:])

	for i := 0; i < mimcNbRounds; i++ {
		rnd = sha3.Sum256(value.Bytes())
		value.SetBytes(rnd[:])
		res[i].SetBigInt(value)
	}

	return res
}

// digest represents the partial evaluation of the checksum
// along with the params of the mimc function
type digest struct {
	Params Params
	h      fr.Element
	data   []byte // data to hash
}

// NewMiMC returns a MiMCImpl object, pure-go reference implementation
func NewMiMC(seed string) hash.Hash {
	d := new(digest)
	params := NewParams(seed)
	//d.Reset()
	d.Params = params
	d.Reset()
	return d
}

// Reset resets the Hash to its initial state.
func (d *digest) Reset() {
	d.data = nil
	d.h = fr.Element{0, 0, 0, 0}
}

// Sum appends the current hash to b and returns the resulting slice.
// It does not change the underlying hash state.
func (d *digest) Sum(b []byte) []byte {
	buffer := d.checksum()
	d.data = nil // flush the data already hashed
	hash := buffer.Bytes()
	b = append(b, hash[:]...)
	return b
}

// BlockSize returns the hash's underlying block size.
// The Write method must be able to accept any amount
// of data, but it may operate more efficiently if all writes
// are a multiple of the block size.
func (d *digest) Size() int {
	return BlockSize
}

// BlockSize returns the number of bytes Sum will return.
func (d *digest) BlockSize() int {
	return BlockSize
}

// Write (via the embedded io.Writer interface) adds more data to the running hash.
// It never returns an error.
func (d *digest) Write(p []byte) (n int, err error) {
	n = len(p)
	d.data = append(d.data, p...)
	return
}

// Hash hash using Miyaguchi–Preneel:
// https://en.wikipedia.org/wiki/One-way_compression_function
// The XOR operation is replaced by field addition, data is in Montgomery form
func (d *digest) checksum() fr.Element {

	var buffer [BlockSize]byte
	var x fr.Element

	// if data size is not multiple of BlockSizes we padd:
	// .. || 0xaf8 -> .. || 0x0000...0af8
	if len(d.data)%BlockSize != 0 {
		q := len(d.data) / BlockSize
		r := len(d.data) % BlockSize
		sliceq := make([]byte, q*BlockSize)
		copy(sliceq, d.data)
		slicer := make([]byte, r)
		copy(slicer, d.data[q*BlockSize:])
		sliceremainder := make([]byte, BlockSize-r)
		d.data = append(sliceq, sliceremainder...)
		d.data = append(d.data, slicer...)
	}

	if len(d.data) == 0 {
		d.data = make([]byte, 32)
	}

	nbChunks := len(d.data) / BlockSize

	for i := 0; i < nbChunks; i++ {
		copy(buffer[:], d.data[i*BlockSize:(i+1)*BlockSize])
		x.SetBytes(buffer[:])
		d.encrypt(x)
		d.h.Add(&x, &d.h)
	}

	return d.h
}


{{ if eq .Name "bls12-377" }}
// plain execution of a mimc run
// m: message
// k: encryption key
func (d *digest) encrypt(m fr.Element) {

	for i:=0; i < len(d.Params); i++ {
		// m = (m+k+c)^**-1
		m.Add(&m, &d.h).Add(&m, &d.Params[i]).Inverse(&m)
	}
	m.Add(&m, &d.h)
	d.h = m
}
{{ else }}
// plain execution of a mimc run
// m: message
// k: encryption key
func (d *digest) encrypt(m fr.Element) {

	for i:=0; i < len(d.Params); i++ {
		// m = (m+k+c)^5
		var tmp fr.Element
		tmp.Add(&m, &d.h).Add(&tmp, &d.Params[i])
		m.Square(&tmp).
			Square(&m).
			Mul(&m, &tmp)
	}
<<<<<<< HEAD
{{ else if eq .Name "bw6-633" }}
	// plain execution of a mimc run
	// m: message
	// k: encryption key
	func (d *digest) encrypt(m fr.Element) {

		for i:=0; i < len(d.Params); i++ {
			// m = (m+k+c)^5
			var tmp fr.Element
			tmp.Add(&m, &d.h).Add(&tmp, &d.Params[i])
			m.Square(&tmp).
				Square(&m).
				Mul(&m, &tmp)
		}
		m.Add(&m, &d.h)
		d.h = m
	}
=======
	m.Add(&m, &d.h)
	d.h = m
}
>>>>>>> 9c700025
{{end}}

// Sum computes the mimc hash of msg from seed
func Sum(seed string, msg []byte) ([]byte, error) {
	params := NewParams(seed)
	var d digest
	d.Params = params
	if _, err := d.Write(msg); err != nil {
		return nil, err
	}
	h := d.checksum()
	bytes := h.Bytes()
	return bytes[:], nil
}<|MERGE_RESOLUTION|>--- conflicted
+++ resolved
@@ -9,11 +9,7 @@
 const mimcNbRounds = 91
 
 // BlockSize size that mimc consumes
-<<<<<<< HEAD
-const BlockSize = 32{{ if eq .Name "bw6-761" }}+16{{ else if eq .Name "bw6-633" }}+8{{ end }}
-=======
 const BlockSize = fr.Bytes
->>>>>>> 9c700025
 
 // Params constants for the mimc hash function
 type Params []fr.Element
@@ -157,29 +153,9 @@
 			Square(&m).
 			Mul(&m, &tmp)
 	}
-<<<<<<< HEAD
-{{ else if eq .Name "bw6-633" }}
-	// plain execution of a mimc run
-	// m: message
-	// k: encryption key
-	func (d *digest) encrypt(m fr.Element) {
-
-		for i:=0; i < len(d.Params); i++ {
-			// m = (m+k+c)^5
-			var tmp fr.Element
-			tmp.Add(&m, &d.h).Add(&tmp, &d.Params[i])
-			m.Square(&tmp).
-				Square(&m).
-				Mul(&m, &tmp)
-		}
-		m.Add(&m, &d.h)
-		d.h = m
-	}
-=======
 	m.Add(&m, &d.h)
 	d.h = m
 }
->>>>>>> 9c700025
 {{end}}
 
 // Sum computes the mimc hash of msg from seed
