--- conflicted
+++ resolved
@@ -2,14 +2,11 @@
 
 import (
 	"fmt"
-<<<<<<< HEAD
-=======
 	"os"
 	"os/exec"
 	"path/filepath"
 	"sync"
 
->>>>>>> 2ea67b18
 	"github.com/consensys/bavard"
 	"github.com/consensys/gnark-crypto/field/generator"
 	field "github.com/consensys/gnark-crypto/field/generator/config"
@@ -22,10 +19,7 @@
 	"github.com/consensys/gnark-crypto/internal/generator/fft"
 	fri "github.com/consensys/gnark-crypto/internal/generator/fri/template"
 	"github.com/consensys/gnark-crypto/internal/generator/gkr"
-<<<<<<< HEAD
-=======
 	"github.com/consensys/gnark-crypto/internal/generator/iop"
->>>>>>> 2ea67b18
 	"github.com/consensys/gnark-crypto/internal/generator/kzg"
 	"github.com/consensys/gnark-crypto/internal/generator/pairing"
 	"github.com/consensys/gnark-crypto/internal/generator/pedersen"
@@ -35,10 +29,6 @@
 	"github.com/consensys/gnark-crypto/internal/generator/sumcheck"
 	"github.com/consensys/gnark-crypto/internal/generator/test_vector_utils"
 	"github.com/consensys/gnark-crypto/internal/generator/tower"
-	"os"
-	"os/exec"
-	"path/filepath"
-	"sync"
 )
 
 const (
@@ -73,12 +63,6 @@
 			assertNoError(generator.GenerateFF(conf.Fr, filepath.Join(curveDir, "fr")))
 			assertNoError(generator.GenerateFF(conf.Fp, filepath.Join(curveDir, "fp")))
 
-			frInfo := config.FieldDependency{
-				FieldPackagePath: "github.com/consensys/gnark-crypto/ecc/" + conf.Name + "/fr",
-				FieldPackageName: "fr",
-				ElementType:      "fr.Element",
-			}
-
 			// generate ecdsa
 			assertNoError(ecdsa.Generate(conf, curveDir, bgen))
 
@@ -120,7 +104,6 @@
 			// generate mimc on fr
 			assertNoError(mimc.Generate(conf, filepath.Join(curveDir, "fr", "mimc"), bgen))
 
-<<<<<<< HEAD
 			frInfo := config.FieldDependency{
 				FieldPackagePath: "github.com/consensys/gnark-crypto/ecc/" + conf.Name + "/fr",
 				FieldPackageName: "fr",
@@ -148,10 +131,6 @@
 
 			// generate eddsa on companion curves
 			assertNoError(fri.Generate(conf, filepath.Join(curveDir, "fr", "fri"), bgen))
-=======
-			// generate polynomial on fr
-			assertNoError(polynomial.Generate(frInfo, filepath.Join(curveDir, "fr", "polynomial"), true, bgen))
->>>>>>> 2ea67b18
 
 			// generate sumcheck on fr
 			assertNoError(sumcheck.Generate(frInfo, filepath.Join(curveDir, "fr", "sumcheck"), bgen))
@@ -199,7 +178,26 @@
 	}()
 	wg.Wait()
 
+	// format the whole directory
+
+	cmd := exec.Command("gofmt", "-s", "-w", baseDir)
+	cmd.Stdout = os.Stdout
+	cmd.Stderr = os.Stderr
+	assertNoError(cmd.Run())
+
+	cmd = exec.Command("asmfmt", "-w", baseDir)
+	cmd.Stdout = os.Stdout
+	cmd.Stderr = os.Stderr
+	assertNoError(cmd.Run())
+
+	//mathfmt doesn't accept directories. TODO: PR pending
+	/*cmd = exec.Command("mathfmt", "-w", baseDir)
+	cmd.Stdout = os.Stdout
+	cmd.Stderr = os.Stderr
+	assertNoError(cmd.Run())*/
+
 	wg.Add(2)
+
 	go func() {
 		// generate test vectors for sumcheck
 		cmd := exec.Command("go", "run", "./sumcheck/test_vectors")
@@ -218,46 +216,6 @@
 		wg.Done()
 	}()
 
-	// format the whole directory
-
-	cmd := exec.Command("gofmt", "-s", "-w", baseDir)
-	cmd.Stdout = os.Stdout
-	cmd.Stderr = os.Stderr
-	assertNoError(cmd.Run())
-
-	cmd = exec.Command("asmfmt", "-w", baseDir)
-	cmd.Stdout = os.Stdout
-	cmd.Stderr = os.Stderr
-	assertNoError(cmd.Run())
-
-	//mathfmt doesn't accept directories. TODO: PR pending
-	/*cmd = exec.Command("mathfmt", "-w", baseDir)
-	cmd.Stdout = os.Stdout
-	cmd.Stderr = os.Stderr
-	assertNoError(cmd.Run())*/
-<<<<<<< HEAD
-
-	wg.Add(2)
-	go func() {
-		// generate test vectors for sumcheck
-		cmd := exec.Command("go", "run", "./sumcheck/test_vectors")
-		cmd.Stdout = os.Stdout
-		cmd.Stderr = os.Stderr
-		assertNoError(cmd.Run())
-		wg.Done()
-	}()
-
-	go func() {
-		// generate test vectors for gkr
-		cmd := exec.Command("go", "run", "./gkr/test_vectors")
-		cmd.Stdout = os.Stdout
-		cmd.Stderr = os.Stderr
-		assertNoError(cmd.Run())
-		wg.Done()
-	}()
-
-=======
->>>>>>> 2ea67b18
 	wg.Wait()
 }
 
