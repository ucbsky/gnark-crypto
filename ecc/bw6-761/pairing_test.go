--- conflicted
+++ resolved
@@ -344,33 +344,21 @@
 	var _e big.Int
 	e.ToBigIntRegular(&_e)
 
-<<<<<<< HEAD
-	b.Run(fmt.Sprintf("Naive windowed Exp"), func(b *testing.B) {
-=======
 	b.Run("Naive windowed Exp", func(b *testing.B) {
->>>>>>> 61d93f78
 		b.ResetTimer()
 		for i := 0; i < b.N; i++ {
 			a.Exp(&a, _e)
 		}
 	})
 
-<<<<<<< HEAD
-	b.Run(fmt.Sprintf("2-NAF cyclotomic Exp"), func(b *testing.B) {
-=======
 	b.Run("2-NAF cyclotomic Exp", func(b *testing.B) {
->>>>>>> 61d93f78
 		b.ResetTimer()
 		for i := 0; i < b.N; i++ {
 			a.CyclotomicExp(&a, _e)
 		}
 	})
 
-<<<<<<< HEAD
-	b.Run(fmt.Sprintf("windowed 2-dim GLV Exp"), func(b *testing.B) {
-=======
 	b.Run("windowed 2-dim GLV Exp", func(b *testing.B) {
->>>>>>> 61d93f78
 		b.ResetTimer()
 		for i := 0; i < b.N; i++ {
 			a.ExpGLV(&a, &_e)
